## ============================================================================
## gitignore for JAVA

*.class

# Mobile Tools for Java (J2ME)
.mtj.tmp/

# Package Files #
*.jar
*.war
*.ear
<<<<<<< HEAD

# virtual machine crash logs, see http://www.java.com/en/download/help/error_hotspot.xml
hs_err_pid*

## ============================================================================
## gitignore for JetBrains IDEs: IntelliJ, Android Studio, ...

# User-specific stuff:
.idea/

## File-based project format:
*.iws

## Plugin-specific files:

# IntelliJ
/out/

# mpeltonen/sbt-idea plugin
.idea_modules/

# JIRA plugin
atlassian-ide-plugin.xml
=======
/target/
.classpath
.project
dependency-reduced-pom.xml
.settings
>>>>>>> 0a827f4c
<|MERGE_RESOLUTION|>--- conflicted
+++ resolved
@@ -10,34 +10,32 @@
 *.jar
 *.war
 *.ear
-<<<<<<< HEAD
 
 # virtual machine crash logs, see http://www.java.com/en/download/help/error_hotspot.xml
 hs_err_pid*
 
 ## ============================================================================
-## gitignore for JetBrains IDEs: IntelliJ, Android Studio, ...
+## gitignore for MAVEN
 
-# User-specific stuff:
+target/
+.classpath
+.project
+.settings
+dependency-reduced-pom.xml
+
+## ============================================================================
+## gitignore for JetBrains: IntelliJ, Android Studio, ...
+
 .idea/
+out/
 
 ## File-based project format:
 *.iws
 
 ## Plugin-specific files:
 
-# IntelliJ
-/out/
-
 # mpeltonen/sbt-idea plugin
 .idea_modules/
 
 # JIRA plugin
-atlassian-ide-plugin.xml
-=======
-/target/
-.classpath
-.project
-dependency-reduced-pom.xml
-.settings
->>>>>>> 0a827f4c
+atlassian-ide-plugin.xml